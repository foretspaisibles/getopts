### Makefile -- Application patterns

# Author: Michael Grünewald
# Date: Sat Dec 28 13:07:19 CET 2013

# Gasoline (https://github.com/michipili/gasoline)
# This file is part of Gasoline
#
# Copyright © 2013 Michael Grünewald
#
# This file must be used under the terms of the CeCILL-B.
# This source file is licensed as described in the file COPYING, which
# you should have received as part of this distribution. The terms
# are also available at
# http://www.cecill.info/licences/Licence_CeCILL-B_V1-en.txt

SRCS+=	unicode.ml
SRCS+=	sysExits.ml
SRCS+=	getopt.ml
<<<<<<< HEAD

SRCS+=	cType.ml
SRCS+=	cConfiguration.ml
SRCS+=	cMessage.ml
=======
SRCS+=	cValue.ml
>>>>>>> a8f33e49
SRCS+=	cApplication.ml

SRCS+=	configuration_parser.mll
SRCS+=	configuration.ml

SRCS+=	generic_type.ml
SRCS+=	generic_message.ml
SRCS+=	generic_diagnostic.ml
SRCS+=	generic_application.ml

.include "gasoline.library.mk"

### End of file `Makefile'<|MERGE_RESOLUTION|>--- conflicted
+++ resolved
@@ -17,14 +17,11 @@
 SRCS+=	unicode.ml
 SRCS+=	sysExits.ml
 SRCS+=	getopt.ml
-<<<<<<< HEAD
 
+SRCS+=	cValue.ml
 SRCS+=	cType.ml
 SRCS+=	cConfiguration.ml
 SRCS+=	cMessage.ml
-=======
-SRCS+=	cValue.ml
->>>>>>> a8f33e49
 SRCS+=	cApplication.ml
 
 SRCS+=	configuration_parser.mll
